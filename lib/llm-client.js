--- conflicted
+++ resolved
@@ -35,15 +35,7 @@
         return process.env.GOOGLE_API_KEY;
       }
       case 'glm': {
-<<<<<<< HEAD
         return process.env.ZHIPUAI_API_KEY || process.env.GLM_API_KEY;
-=======
-        return (
-          process.env.GLM_API_KEY ||
-          process.env.ANTHROPIC_AUTH_TOKEN ||
-          process.env.ANTHROPIC_API_KEY
-        );
->>>>>>> 83bdcc11
       }
       default: {
         throw new Error(`Unknown LLM provider: ${this.provider}`);
@@ -65,11 +57,7 @@
         return 'GOOGLE_API_KEY';
       }
       case 'glm': {
-<<<<<<< HEAD
         return 'ZHIPUAI_API_KEY';
-=======
-        return 'GLM_API_KEY or ANTHROPIC_AUTH_TOKEN';
->>>>>>> 83bdcc11
       }
       default: {
         return 'LLM_API_KEY';
@@ -91,11 +79,7 @@
         return 'gemini-1.5-pro';
       }
       case 'glm': {
-<<<<<<< HEAD
         return 'glm-4-plus';
-=======
-        return 'glm-4.6';
->>>>>>> 83bdcc11
       }
       default: {
         return 'claude-3-5-sonnet-20241022';
@@ -274,7 +258,6 @@
     return response.candidates[0].content.parts[0].text;
   }
 
-<<<<<<< HEAD
   async chatGLM(messages, options) {
     const apiMessages = messages.map((msg) => ({
       role: msg.role,
@@ -327,9 +310,6 @@
   }
 
   makeRequest(hostname, path, method, body, headers) {
-=======
-  makeRequest(hostname, path, method, body, headers = {}, port) {
->>>>>>> 83bdcc11
     return new Promise((resolve, reject) => {
       const options = {
         hostname,
