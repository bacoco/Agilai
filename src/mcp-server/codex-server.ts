--- conflicted
+++ resolved
@@ -5,15 +5,7 @@
   OrchestratorServerOptions,
   runOrchestratorServer,
 } from "./runtime.js";
-<<<<<<< HEAD
 import { OperationPolicyEnforcer } from "./operation-policy.js";
-=======
-import {
-  MetricsSink,
-  StructuredLogger,
-  createStructuredLogger,
-} from "./observability.js";
->>>>>>> 5202ca3c
 
 interface ModelRoute {
   provider: string;
@@ -143,32 +135,20 @@
   private readonly autoApprove: boolean;
   private readonly approvedOperations: Set<string>;
   private readonly llmCache: Map<string, LLMClient> = new Map();
-<<<<<<< HEAD
   private readonly policyEnforcer?: OperationPolicyEnforcer;
-=======
-  private readonly logger: StructuredLogger;
->>>>>>> 5202ca3c
 
   constructor(
     router: ModelRouter,
     approvalMode: boolean,
     autoApprove: boolean,
     approvedOps: Set<string>,
-<<<<<<< HEAD
     policyEnforcer?: OperationPolicyEnforcer
-=======
-    logger: StructuredLogger
->>>>>>> 5202ca3c
   ) {
     this.router = router;
     this.approvalMode = approvalMode;
     this.autoApprove = autoApprove;
     this.approvedOperations = approvedOps;
-<<<<<<< HEAD
     this.policyEnforcer = policyEnforcer;
-=======
-    this.logger = logger;
->>>>>>> 5202ca3c
   }
 
   static fromEnvironment(): CodexClient {
@@ -191,7 +171,6 @@
         .filter((token) => token.length > 0)
     );
 
-<<<<<<< HEAD
     const policyPath = process.env.CODEX_POLICY_PATH || process.env.CODEX_POLICY_FILE;
     let policyEnforcer: OperationPolicyEnforcer | undefined;
 
@@ -205,47 +184,6 @@
     }
 
     return new CodexClient(router, approvalMode, autoApprove, approvedOps, policyEnforcer);
-=======
-    let logContext: Record<string, unknown> = {};
-    let logContextInvalid = false;
-    if (process.env.CODEX_LOG_CONTEXT) {
-      try {
-        logContext = JSON.parse(process.env.CODEX_LOG_CONTEXT);
-      } catch (error) {
-        console.error(
-          "[Codex] Failed to parse CODEX_LOG_CONTEXT:",
-          error instanceof Error ? error.message : error
-        );
-        logContextInvalid = true;
-      }
-    }
-
-    const metricSinks: MetricsSink[] = [];
-    if (parseBoolean(process.env.CODEX_METRICS_STDOUT, false)) {
-      metricSinks.push((event) => {
-        process.stdout.write(
-          `${JSON.stringify({ ts: new Date().toISOString(), type: "metric", ...event })}\n`
-        );
-      });
-    }
-
-    const logger = createStructuredLogger({
-      name: "bmad-codex",
-      base: {
-        component: "codex",
-        ...logContext,
-      },
-      metrics: metricSinks,
-    });
-
-    if (logContextInvalid) {
-      logger.warn("log_context_invalid", {
-        context: process.env.CODEX_LOG_CONTEXT,
-      });
-    }
-
-    return new CodexClient(router, approvalMode, autoApprove, approvedOps, logger);
->>>>>>> 5202ca3c
   }
 
   createLLMClient(lane?: LaneKey): LLMClient {
@@ -279,7 +217,6 @@
   }
 
   async ensureOperationAllowed(operation: string, metadata?: Record<string, unknown>): Promise<void> {
-<<<<<<< HEAD
     const keys = normalizeOperation(operation, metadata);
     const hasApproval = keys.some((key) => this.approvedOperations.has(key));
     const assessment = this.policyEnforcer?.assess(operation, keys);
@@ -308,68 +245,11 @@
 
     if (this.autoApprove && !requiresEscalation) {
       assessment?.commit?.();
-=======
-    const stopTimer = this.logger.startTimer();
-    const lane =
-      (metadata as { lane?: string } | undefined)?.lane ??
-      (metadata as { decision?: { lane?: string } } | undefined)?.decision?.lane ??
-      "default";
-    const mode = this.approvalMode ? (this.autoApprove ? "auto" : "manual") : "disabled";
-
-    if (!this.approvalMode) {
-      const durationMs = stopTimer();
-      this.logger.debug("approval_bypassed", {
-        operation,
-        lane,
-        mode,
-        durationMs,
-      });
-      this.logger.recordTiming("codex.approval.duration_ms", durationMs, {
-        operation,
-        lane,
-        mode,
-        status: "bypassed",
-      });
       return;
     }
 
-    if (this.autoApprove) {
-      const durationMs = stopTimer();
-      this.logger.info("approval_auto_granted", {
-        operation,
-        lane,
-        mode,
-        durationMs,
-      });
-      this.logger.recordTiming("codex.approval.duration_ms", durationMs, {
-        operation,
-        lane,
-        mode,
-        status: "auto",
-      });
->>>>>>> 5202ca3c
-      return;
-    }
-
     if (hasApproval) {
-<<<<<<< HEAD
       assessment?.commit?.();
-=======
-      const durationMs = stopTimer();
-      this.logger.info("approval_granted", {
-        operation,
-        lane,
-        mode,
-        durationMs,
-        keys,
-      });
-      this.logger.recordTiming("codex.approval.duration_ms", durationMs, {
-        operation,
-        lane,
-        mode,
-        status: "granted",
-      });
->>>>>>> 5202ca3c
       return;
     }
 
@@ -408,17 +288,12 @@
     });
   }
 
-<<<<<<< HEAD
     if (this.policyEnforcer?.getSource()) {
       console.error(`[Codex] Operation policy loaded from ${this.policyEnforcer.getSource()}`);
     }
 
     console.error("[Codex] Model routing:");
     console.error(this.router.describe());
-=======
-  getLogger(): StructuredLogger {
-    return this.logger;
->>>>>>> 5202ca3c
   }
 }
 
@@ -452,20 +327,13 @@
   await runOrchestratorServer(options);
 }
 
-<<<<<<< HEAD
 if (require.main === module) {
   main().catch((error) => {
     console.error("[Codex] Server error:", error);
     process.exit(1);
-=======
-main().catch((error) => {
-  const logger = createStructuredLogger({
-    name: "bmad-codex",
-    base: { component: "codex" },
   });
   logger.error("server_error", {
     error: error instanceof Error ? error.message : String(error),
->>>>>>> 5202ca3c
   });
   process.exit(1);
 });