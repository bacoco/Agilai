import { Server } from "@modelcontextprotocol/sdk/server/index.js";
import { StdioServerTransport } from "@modelcontextprotocol/sdk/server/stdio.js";
import {
  CallToolRequestSchema,
  ListToolsRequestSchema,
} from "@modelcontextprotocol/sdk/types.js";
import { performance } from "node:perf_hooks";
<<<<<<< HEAD
const repositoryRoot = path.resolve(__dirname, "../../../..");
const libDirectory = path.join(repositoryRoot, "lib");
const hooksDirectory = path.join(repositoryRoot, "hooks");
const { executeAutoCommand } = require(
  path.join(libDirectory, "auto-commands.js")
) as typeof import("../../lib/auto-commands.js");
=======
>>>>>>> 790ef085
import { createStructuredLogger, StructuredLogger } from "./observability.js";
import {
  importFromPackageRoot,
  importLibModule,
  requireLibModule,
} from "./lib-resolver.js";

type AutoCommandsModule = typeof import("../../lib/auto-commands.js");
const { executeAutoCommand } = requireLibModule<AutoCommandsModule>(
  "auto-commands.js"
);

type TargetedSection = {
  title: string;
  body: string;
  priority?: string | number;
};

type LLMClientModule = typeof import("../../lib/llm-client.js");

export interface AgentTriggerParseError {
  ok: false;
  errorType: "agent_parse_error";
  agentId: string;
  message: string;
  rawSnippet: string;
  rawResponse: unknown;
  guidance: string;
  cause: {
    name?: string;
    message: string;
    stack?: string;
  };
  contextMetadata?: {
    provided: boolean;
    keys?: string[];
  };
}

/**
 * Builds a structured parse error for agent trigger failures.
 *
 * @param agentId - The ID of the agent that failed to parse
 * @param rawResponse - The unparsable response from the agent
 * @param error - The error that occurred during parsing
 * @param context - The context passed to the agent
 * @param guidance - Optional custom guidance message for the error
 * @returns A structured AgentTriggerParseError with debugging metadata
 */
function buildParseError({
  agentId,
  rawResponse,
  error,
  context,
  guidance,
}: {
  agentId: string;
  rawResponse: unknown;
  error: unknown;
  context: any;
  guidance?: string;
}): AgentTriggerParseError {
  let stringified = "";
  if (typeof rawResponse === "string") {
    stringified = rawResponse;
  } else if (rawResponse != null) {
    try {
      stringified = JSON.stringify(rawResponse);
    } catch {
      stringified = "[unserializable payload]";
    }
  }

  const snippet = stringified.slice(0, 200);
  const cause =
    error instanceof Error
      ? {
          name: error.name,
          message: error.message,
          stack: error.stack,
        }
      : {
          message: String(error),
        };

  const contextMetadata: { provided: boolean; keys?: string[] } = (() => {
    if (!context || typeof context !== "object") {
      return { provided: Boolean(context) };
    }

    try {
      return {
        provided: true,
        keys: Object.keys(context).slice(0, 12),
      };
    } catch {
      return { provided: true };
    }
  })();

  return {
    ok: false,
    errorType: "agent_parse_error",
    agentId,
    message: `Failed to parse response from agent ${agentId}`,
    rawSnippet: snippet,
    rawResponse,
    guidance:
      guidance ??
      "Ensure the agent returns valid JSON matching the documented contract.",
    cause,
    contextMetadata,
  };
}

function stringifyValue(value: unknown): string {
  if (value == null) {
    return "";
  }

  if (typeof value === "string") {
    return value;
  }

  if (typeof value === "number" || typeof value === "boolean") {
    return String(value);
  }

  if (Array.isArray(value)) {
    return value
      .map((item) => `- ${stringifyValue(item)}`)
      .join("\n");
  }

  if (typeof value === "object") {
    return Object.entries(value as Record<string, unknown>)
      .map(([key, val]) => `- ${key}: ${stringifyValue(val)}`)
      .join("\n");
  }

  return JSON.stringify(value, null, 2);
}

function buildDeveloperContextSections(projectState: any): TargetedSection[] {
  if (!projectState) {
    return [];
  }

  const sections: TargetedSection[] = [];
  const state = typeof projectState.getState === "function" ? projectState.getState() : {};

  const story =
    typeof projectState.getDeliverable === "function"
      ? projectState.getDeliverable("sm", "story")
      : null;

  const structuredStory =
    typeof projectState.getStory === "function"
      ? projectState.getStory(story?.storyId)
      : story?.structured || story?.structuredStory || null;

  if (structuredStory) {
    const overviewBody: string[] = [];

    if (structuredStory.title) {
      overviewBody.push(`Story: ${structuredStory.title}`);
    }

    if (
      structuredStory.epicNumber != null &&
      structuredStory.storyNumber != null
    ) {
      overviewBody.push(`Sequence: ${structuredStory.epicNumber}.${structuredStory.storyNumber}`);
    }

    if (structuredStory.summary) {
      overviewBody.push(structuredStory.summary);
    } else if (structuredStory.description) {
      overviewBody.push(structuredStory.description);
    }

    const acceptanceCriteria: unknown[] = Array.isArray(structuredStory.acceptanceCriteria)
      ? structuredStory.acceptanceCriteria
      : [];

    if (acceptanceCriteria.length > 0) {
      overviewBody.push(
        "",
        "Acceptance Criteria:",
        ...acceptanceCriteria.map((item: unknown) => `- ${String(item)}`)
      );
    }

    sections.push({
      title: "Current Story Overview",
      body: overviewBody.filter(Boolean).join("\n"),
      priority: "high",
    });
  } else if (story?.content) {
    sections.push({
      title: "Current Story Overview",
      body: typeof story.content === "string" ? story.content : stringifyValue(story.content),
      priority: "high",
    });
  }

  if (state?.requirements && Object.keys(state.requirements).length > 0) {
    sections.push({
      title: "Key Requirements Snapshot",
      body: stringifyValue(state.requirements),
      priority: "high",
    });
  }

  if (state?.decisions && Object.keys(state.decisions).length > 0) {
    sections.push({
      title: "Relevant Decisions",
      body: stringifyValue(
        Object.fromEntries(
          Object.entries(state.decisions).map(([key, entry]: [string, any]) => [
            key,
            entry?.value ?? entry,
          ])
        )
      ),
      priority: "medium",
    });
  }

  if (state?.nextSteps) {
    sections.push({
      title: "Next Steps from SM",
      body: stringifyValue(state.nextSteps),
      priority: "medium",
    });
  }

  const recentConversation =
    typeof projectState.getConversation === "function"
      ? projectState.getConversation(5)
      : [];

  if (Array.isArray(recentConversation) && recentConversation.length > 0) {
    const conversationBody = recentConversation
      .map((msg: any) => {
        const role = msg?.role ?? "unknown";
        const phase = msg?.phase ? ` [${msg.phase}]` : "";
        const content = msg?.content ?? "";
        return `- ${role}${phase}: ${content}`;
      })
      .join("\n");

    sections.push({
      title: "Recent Conversation Signals",
      body: conversationBody,
      priority: "low",
    });
  }

  return sections;
}

function createDeveloperContextInjector(projectState: any) {
  return async function developerContextInjector({ agentId }: { agentId: string }) {
    if (agentId !== "dev") {
      return null;
    }

    const sections = buildDeveloperContextSections(projectState);

    if (!sections.length) {
      return null;
    }

    return {
      sections,
    };
  };
}

export type LaneKey = "default" | "quick" | "complex" | string;

export interface OrchestratorServerOptions {
  serverInfo?: {
    name?: string;
    version?: string;
  };
  transport?: StdioServerTransport;
  createLLMClient?: (lane: LaneKey) => Promise<any> | any;
  ensureOperationAllowed?: (
    operation: string,
    metadata?: Record<string, unknown>
  ) => Promise<void> | void;
  log?: (message: string) => void;
  onServerReady?: (server: Server) => void | Promise<void>;
  logger?: StructuredLogger;
}

interface LaneDecisionRecord {
  lane: string;
  rationale?: string;
  confidence?: number;
  trigger?: string;
}

interface ReviewCheckpointConfig {
  title: string;
  sourcePhase: string;
  agent: string;
  lane?: LaneKey;
  deliverableKeys?: string[];
  instructions: string;
}

const REVIEW_CHECKPOINTS: Record<string, ReviewCheckpointConfig> = {
  pm_plan_review: {
    title: "Plan Quality Gate",
    sourcePhase: "pm",
    agent: "po",
    lane: "review",
    deliverableKeys: ["prd", "project_plan", "timeline"],
    instructions:
      "You are acting as an independent reviewer validating the product plan. Review the provided planning deliverables, identify risks or gaps, and respond with JSON {\"status\": \"approve\"|\"revise\"|\"block\", \"summary\": string, \"risks\": string[], \"follow_up\": string[]}.",
  },
  architecture_design_review: {
    title: "Architecture Design Review",
    sourcePhase: "architect",
    agent: "architect",
    lane: "review",
    deliverableKeys: ["architecture", "system_design", "tech_stack"],
    instructions:
      "You are a principal architect performing a design review. Inspect the architecture deliverables for feasibility, scalability, and alignment with requirements. Respond with JSON {\"status\": \"approve\"|\"revise\"|\"block\", \"summary\": string, \"risks\": string[], \"follow_up\": string[]}.",
  },
  story_scope_review: {
    title: "Story Scope Review",
    sourcePhase: "sm",
    agent: "qa",
    lane: "review",
    deliverableKeys: ["user_stories", "epics", "sprint_plan"],
    instructions:
      "You are a senior QA reviewer validating story readiness. Evaluate the backlog deliverables for clarity, testability, and risk. Respond with JSON {\"status\": \"approve\"|\"revise\"|\"block\", \"summary\": string, \"risks\": string[], \"follow_up\": string[]}.",
  },
};

const STORY_CONTEXT_VALIDATION_CHECKPOINT = "story_context_validation";

const REVIEW_CHECKPOINT_NAMES = Object.freeze(Object.keys(REVIEW_CHECKPOINTS));

async function getDefaultLLMClientCtor(): Promise<any> {
  const mod = await importLibModule<LLMClientModule>("llm-client.js");
  return mod.LLMClient;
}

export async function runOrchestratorServer(
  options: OrchestratorServerOptions = {}
): Promise<void> {
  const serverName = options.serverInfo?.name ?? "bmad-invisible-orchestrator";
  const serverVersion = options.serverInfo?.version ?? "1.0.0";
  const logger =
    options.logger ??
    createStructuredLogger({
      name: serverName,
      base: { component: "mcp-orchestrator" },
    });
  const textLog = options.log ?? ((message: string) => logger.info("runtime_log", { message }));
  const ensureOperationAllowed =
    options.ensureOperationAllowed ?? (async () => {
      /* no-op */
    });

  let defaultLLMCtor: any;
  const createLLMClient: (lane: LaneKey) => Promise<any> = async (lane) => {
    if (options.createLLMClient) {
      const result = await options.createLLMClient(lane);
      return result;
    }

    if (!defaultLLMCtor) {
      defaultLLMCtor = await getDefaultLLMClientCtor();
    }

    return new defaultLLMCtor();
  };

  let ProjectState: any;
  let BMADBridge: any;
  let DeliverableGenerator: any;
  let BrownfieldAnalyzer: any;
  let QuickLane: any;
  let LaneSelector: any;
  let phaseTransitionHooks: any;
  let contextPreservation: any;
  let storyContextValidator: any;

  let projectState: any;
  let bmadBridge: any;
  let deliverableGen: any;
  let brownfieldAnalyzer: any;
  let quickLane: any;
  const laneDecisions: LaneDecisionRecord[] = [];
  let developerContextInjectorRegistered = false;
  const developerLaneConfig: { validateStoryContext: boolean; validationLane: LaneKey } = {
    validateStoryContext: false,
    validationLane: "review",
  };

  async function loadDependencies() {
    if (!ProjectState) {
<<<<<<< HEAD
      ({ ProjectState } = await import(path.join(libDirectory, "project-state.js")));
    }
    if (!BMADBridge) {
      ({ BMADBridge } = await import(path.join(libDirectory, "bmad-bridge.js")));
    }
    if (!DeliverableGenerator) {
      ({ DeliverableGenerator } = await import(path.join(libDirectory, "deliverable-generator.js")));
    }
    if (!BrownfieldAnalyzer) {
      ({ BrownfieldAnalyzer } = await import(path.join(libDirectory, "brownfield-analyzer.js")));
    }
    if (!QuickLane) {
      ({ QuickLane } = await import(path.join(libDirectory, "quick-lane.js")));
    }
    if (!LaneSelector) {
      LaneSelector = await import(path.join(libDirectory, "lane-selector.js"));
    }
    if (!phaseTransitionHooks) {
      phaseTransitionHooks = await import(path.join(hooksDirectory, "phase-transition.js"));
    }
    if (!contextPreservation) {
      contextPreservation = await import(path.join(hooksDirectory, "context-preservation.js"));
    }
    if (!storyContextValidator) {
      const module = await import(path.join(libDirectory, "story-context-validator.js"));
=======
      ({ ProjectState } = await importLibModule("project-state.js"));
    }
    if (!BMADBridge) {
      ({ BMADBridge } = await importLibModule("bmad-bridge.js"));
    }
    if (!DeliverableGenerator) {
      ({ DeliverableGenerator } = await importLibModule("deliverable-generator.js"));
    }
    if (!BrownfieldAnalyzer) {
      ({ BrownfieldAnalyzer } = await importLibModule("brownfield-analyzer.js"));
    }
    if (!QuickLane) {
      ({ QuickLane } = await importLibModule("quick-lane.js"));
    }
    if (!LaneSelector) {
      LaneSelector = await importLibModule("lane-selector.js");
    }
    if (!phaseTransitionHooks) {
      phaseTransitionHooks = await importFromPackageRoot("hooks", "phase-transition.js");
    }
    if (!contextPreservation) {
      contextPreservation = await importFromPackageRoot(
        "hooks",
        "context-preservation.js"
      );
    }
    if (!storyContextValidator) {
      const module: any = await importLibModule("story-context-validator.js");
>>>>>>> 790ef085
      storyContextValidator = module?.default ?? module;
    }
  }

  async function initializeProject(projectPath: string = process.cwd()) {
    if (!projectState) {
      projectState = new ProjectState(projectPath);
      await projectState.initialize();
    }

    if (!bmadBridge) {
      const llmClient = await createLLMClient("default");
      bmadBridge = new BMADBridge({ llmClient });
      await bmadBridge.initialize();

      const environmentInfo =
        typeof bmadBridge.getEnvironmentInfo === "function"
          ? bmadBridge.getEnvironmentInfo()
          : null;

      if (environmentInfo?.mode === "v6-modules") {
        logger.info("environment_detected", {
          operation: "detect_environment",
          mode: environmentInfo.mode,
          modulesRoot: environmentInfo.modulesRoot || environmentInfo.root,
          moduleCount: environmentInfo.catalog?.moduleCount ?? 0,
        });
      }
    }

    if (!deliverableGen) {
      deliverableGen = new DeliverableGenerator(projectPath, { bmadBridge });
      await deliverableGen.initialize();
    }

    if (!brownfieldAnalyzer) {
      brownfieldAnalyzer = new BrownfieldAnalyzer(projectPath);
    }

    if (!quickLane) {
      const quickLaneLLM = await createLLMClient("quick");
      quickLane = new QuickLane(projectPath, { llmClient: quickLaneLLM });
      await quickLane.initialize();
    }

    phaseTransitionHooks.bindDependencies({
      triggerAgent: async (agentId: string, context: any) => {
        const result = await bmadBridge.runAgent(agentId, context);

        if (!result) {
          return null;
        }

        const rawResponse = result.response;

        if (rawResponse == null) {
          return null;
        }

        if (typeof rawResponse === "string") {
          try {
            return JSON.parse(rawResponse);
          } catch (error: unknown) {
            logger.warn("agent_response_parse_failed", {
              operation: "trigger_agent",
              agentId,
              error: error instanceof Error ? error.message : String(error),
            });
            return {
              error: `Failed to parse response from agent ${agentId}`,
              rawResponse,
            };
          }
        }

        if (typeof rawResponse === "object") {
          return rawResponse;
        }

        const structuredError = buildParseError({
          agentId,
          rawResponse,
          error: new Error("Unsupported response type"),
          context,
        });
        logger.error(
          `[MCP] Failed to parse response from agent ${agentId}: Unsupported response type (${typeof rawResponse})`
        );
        return structuredError;
      },
      triggerCommand: async (command: string, context: any) => {
        await ensureOperationAllowed("execute_auto_command", { command });
        logger.info("auto_command_execute", {
          operation: "execute_auto_command",
          command,
        });
        return executeAutoCommand(command, context, bmadBridge);
      },
      updateProjectState: async (updates: any) => {
        await projectState.updateState(updates);
      },
      saveDeliverable: async (type: string, content: any) => {
        await ensureOperationAllowed("save_deliverable", { type });
        await projectState.storeDeliverable(type, content);
      },
      loadPhaseContext: async (phase: string, context: any) =>
        contextPreservation.preserveContext(
          projectState.state.currentPhase,
          phase,
          context,
          async (p: string) => projectState.getPhaseDeliverables(p)
        ),
    });
  }

  async function runStoryContextValidationHook({
    notes,
    trigger,
  }: { notes?: string; trigger?: string } = {}) {
    if (!storyContextValidator?.runStoryContextValidation) {
      await loadDependencies();
    }

    const validationModule = storyContextValidator?.default
      ? storyContextValidator.default
      : storyContextValidator;

    if (!validationModule?.runStoryContextValidation) {
      throw new Error("Story context validator not available");
    }

    const lane = developerLaneConfig.validationLane ?? ("review" as LaneKey);

    return validationModule.runStoryContextValidation({
      projectState,
      createLLMClient,
      BMADBridge,
      lane,
      notes,
      trigger,
      log: textLog,
    });
  }

  async function ensureStoryContextReadyForDevelopment({
    notes,
    trigger,
  }: { notes?: string; trigger?: string } = {}) {
    if (!storyContextValidator) {
      await loadDependencies();
    }

    const validationModule = storyContextValidator?.default
      ? storyContextValidator.default
      : storyContextValidator;

    if (validationModule?.ensureStoryContextReadyForDevelopment) {
      const lane = developerLaneConfig.validationLane ?? ("review" as LaneKey);
      return validationModule.ensureStoryContextReadyForDevelopment({
        projectState,
        createLLMClient,
        BMADBridge,
        lane,
        notes,
        trigger,
        log: textLog,
      });
    }

    return runStoryContextValidationHook({ notes, trigger });
  }

  const server = new Server(
    {
      name: serverName,
      version: serverVersion,
    },
    {
      capabilities: {
        tools: {},
      },
    }
  );

  server.setRequestHandler(ListToolsRequestSchema, async () => ({
    tools: [
      {
        name: "get_project_context",
        description:
          "Get complete project context including phase, requirements, decisions, and conversation history",
        inputSchema: {
          type: "object",
          properties: {
            includeConversation: {
              type: "boolean",
              description: "Include recent conversation history",
              default: true,
            },
            conversationLimit: {
              type: "number",
              description: "Number of recent messages to include",
              default: 10,
            },
          },
        },
      },
      {
        name: "detect_phase",
        description:
          "Analyze user message and conversation to determine appropriate BMAD phase",
        inputSchema: {
          type: "object",
          properties: {
            userMessage: {
              type: "string",
              description: "User's latest message",
            },
            conversationHistory: {
              type: "array",
              description: "Recent conversation messages",
              items: { type: "object" },
              default: [],
            },
          },
          required: ["userMessage"],
        },
      },
      {
        name: "load_agent_persona",
        description: "Load BMAD agent persona for the current or specified phase",
        inputSchema: {
          type: "object",
          properties: {
            phase: {
              type: "string",
              enum: ["analyst", "pm", "architect", "sm", "dev", "qa", "ux", "po"],
              description: "Phase to load agent for (defaults to current phase)",
            },
          },
        },
      },
      {
        name: "transition_phase",
        description: "Safely transition to a new project phase with validation",
        inputSchema: {
          type: "object",
          properties: {
            toPhase: {
              type: "string",
              enum: ["analyst", "pm", "architect", "sm", "dev", "qa", "ux", "po"],
              description: "Target phase",
            },
            context: {
              type: "object",
              description: "Context to carry forward",
            },
            userValidated: {
              type: "boolean",
              description: "Whether user has validated the transition",
              default: false,
            },
          },
          required: ["toPhase"],
        },
      },
      {
        name: "configure_developer_lane",
        description:
          "Configure developer lane behavior including story context validation toggles",
        inputSchema: {
          type: "object",
          properties: {
            validateStoryContext: {
              type: "boolean",
              description:
                "Enable or disable story context validation before developer transitions",
            },
            validationLane: {
              type: "string",
              description: "Lane key to use for story context validation reviewer bridge",
            },
          },
        },
      },
      {
        name: "run_story_context_validation",
        description:
          "Re-run story context enrichment in isolation and record the audit checkpoint",
        inputSchema: {
          type: "object",
          properties: {
            notes: {
              type: "string",
              description: "Additional notes to attach to the validation record",
            },
          },
        },
      },
      {
        name: "generate_deliverable",
        description:
          "Generate BMAD deliverable (PRD, architecture, story, etc.) and save to docs/",
        inputSchema: {
          type: "object",
          properties: {
            type: {
              type: "string",
              enum: ["brief", "prd", "architecture", "epic", "story", "qa_assessment"],
              description: "Type of deliverable to generate",
            },
            context: {
              type: "object",
              description: "Context data for the deliverable",
            },
          },
          required: ["type", "context"],
        },
      },
      {
        name: "record_decision",
        description: "Record a project decision for future reference",
        inputSchema: {
          type: "object",
          properties: {
            key: {
              type: "string",
              description: "Decision identifier (e.g., 'tech_stack', 'architecture_pattern')",
            },
            value: {
              type: "string",
              description: "The decision made",
            },
            rationale: {
              type: "string",
              description: "Why this decision was made",
            },
          },
          required: ["key", "value"],
        },
      },
      {
        name: "add_conversation_message",
        description: "Add a message to the conversation history",
        inputSchema: {
          type: "object",
          properties: {
            role: {
              type: "string",
              enum: ["user", "assistant"],
              description: "Message role",
            },
            content: {
              type: "string",
              description: "Message content",
            },
          },
          required: ["role", "content"],
        },
      },
      {
        name: "get_project_summary",
        description: "Get a high-level summary of project status",
        inputSchema: {
          type: "object",
          properties: {},
        },
      },
      {
        name: "list_bmad_agents",
        description: "List all available BMAD agents",
        inputSchema: {
          type: "object",
          properties: {},
        },
      },
      {
        name: "execute_bmad_workflow",
        description: "Execute a complete BMAD workflow for a phase",
        inputSchema: {
          type: "object",
          properties: {
            phase: {
              type: "string",
              enum: ["analyst", "pm", "architect", "sm", "dev", "qa", "ux", "po"],
              description: "Phase workflow to execute",
            },
            context: {
              type: "object",
              description: "Workflow context",
            },
          },
          required: ["phase"],
        },
      },
      {
        name: "run_review_checkpoint",
        description:
          "Run an independent reviewer model against a validation checkpoint and capture the outcome",
        inputSchema: {
          type: "object",
          properties: {
            checkpoint: {
              type: "string",
              enum: REVIEW_CHECKPOINT_NAMES,
              description: "Review checkpoint identifier",
            },
            notes: {
              type: "string",
              description: "Additional context or concerns for the reviewer",
            },
          },
          required: ["checkpoint"],
        },
      },
      {
        name: "scan_codebase",
        description:
          "Scan existing codebase structure, tech stack, and architecture (for brownfield projects)",
        inputSchema: {
          type: "object",
          properties: {},
        },
      },
      {
        name: "detect_existing_docs",
        description:
          "Find and load existing BMAD documentation (brief, prd, architecture, stories)",
        inputSchema: {
          type: "object",
          properties: {},
        },
      },
      {
        name: "load_previous_state",
        description: "Load state from previous BMAD session to resume work",
        inputSchema: {
          type: "object",
          properties: {},
        },
      },
      {
        name: "get_codebase_summary",
        description:
          "Get comprehensive codebase analysis including structure, tech stack, and existing BMAD docs",
        inputSchema: {
          type: "object",
          properties: {},
        },
      },
      {
        name: "select_development_lane",
        description:
          "Analyze user message to determine whether to use complex (multi-agent) or quick (template-based) lane",
        inputSchema: {
          type: "object",
          properties: {
            userMessage: {
              type: "string",
              description: "User's message/request to analyze",
            },
            context: {
              type: "object",
              description: "Additional context (previousPhase, projectComplexity, forceLane, etc.)",
            },
          },
          required: ["userMessage"],
        },
      },
      {
        name: "execute_workflow",
        description:
          "Execute development workflow - automatically routes between quick and complex lanes, outputs to docs/",
        inputSchema: {
          type: "object",
          properties: {
            userRequest: {
              type: "string",
              description: "User's feature request or task description",
            },
            context: {
              type: "object",
              description: "Additional context (forceLane, projectComplexity, etc.)",
            },
          },
          required: ["userRequest"],
        },
      },
    ],
  }));

  server.setRequestHandler(CallToolRequestSchema, async (request) => {
    const { name, arguments: args } = request.params;
    const toolLogger = logger.child({ tool: name });
    const stopToolTimer = logger.startTimer();
    const outcomeFields: Record<string, unknown> = { operation: name };

    try {
      if (!ProjectState) {
        await loadDependencies();
      }
      await initializeProject();

      let response: any;

      switch (name) {
        case "get_project_context": {
          const params = args as {
            includeConversation?: boolean;
            conversationLimit?: number;
          };
          const state = projectState.getState();
          const context: Record<string, unknown> = {
            projectId: state.projectId,
            projectName: state.projectName,
            currentPhase: state.currentPhase,
            requirements: state.requirements,
            decisions: state.decisions,
            userPreferences: state.userPreferences,
            nextSteps: state.nextSteps,
            phaseHistory: state.phaseHistory,
          };

          if (params.includeConversation !== false) {
            context.recentConversation = projectState.getConversation(
              params.conversationLimit || 10
            );
          }

          response = {
            content: [
              {
                type: "text",
                text: JSON.stringify(context, null, 2),
              },
            ],
          };
          break;
        }

        case "detect_phase": {
          const params = args as { userMessage: string; conversationHistory?: any[] };

          const result = await phaseTransitionHooks.checkTransition(
            { conversation: params.conversationHistory || [] },
            params.userMessage,
            projectState.state.currentPhase
          );

          if (result && typeof result === "object" && "error" in result) {
            const errorPayload = {
              detected_phase: projectState.state.currentPhase,
              confidence: 0,
              shouldTransition: false,
              error: result.error,
            } as const;

            return {
              content: [
                {
                  type: "text",
                  text: JSON.stringify(errorPayload, null, 2),
                },
              ],
            };
          }

          const detection =
            result || ({
              detected_phase: projectState.state.currentPhase,
              confidence: 0.5,
              shouldTransition: false,
            } as const);

          response = {
            content: [
              {
                type: "text",
                text: JSON.stringify(detection, null, 2),
              },
            ],
          };
          break;
        }

        case "load_agent_persona": {
          const params = args as { phase?: string };
          const phase = params.phase || projectState.state.currentPhase;
          const agent = await bmadBridge.loadAgent(`${phase}`);

          response = {
            content: [
              {
                type: "text",
                text: agent.content,
              },
            ],
          };
          break;
        }

        case "transition_phase": {
          const params = args as {
            toPhase: string;
            context?: any;
            userValidated?: boolean;
          };

          let storyContextValidationResult: any = null;
          if (params.toPhase === "dev" && developerLaneConfig.validateStoryContext) {
            await ensureOperationAllowed("run_story_context_validation", {
              checkpoint: STORY_CONTEXT_VALIDATION_CHECKPOINT,
              mode: "pre_transition",
              lane: developerLaneConfig.validationLane,
            });

            storyContextValidationResult = await ensureStoryContextReadyForDevelopment({
              notes: params.context?.validationNotes,
              trigger: "phase_transition",
            });
          }

          const transitionResult = await phaseTransitionHooks.handleTransition(
            projectState,
            params.toPhase,
            params.context || {},
            params.userValidated || false
          );

          if (transitionResult && storyContextValidationResult?.record) {
            transitionResult.storyContextValidation = storyContextValidationResult.record;
          }

          response = {
            content: [
              {
                type: "text",
                text: JSON.stringify(transitionResult, null, 2),
              },
            ],
          };
          break;
        }

        case "configure_developer_lane": {
          const params = args as { validateStoryContext?: boolean; validationLane?: string };

          await ensureOperationAllowed("configure_developer_lane", params || {});

          if (typeof params.validateStoryContext === "boolean") {
            developerLaneConfig.validateStoryContext = params.validateStoryContext;
          }

          if (params.validationLane) {
            developerLaneConfig.validationLane = params.validationLane as LaneKey;
          }

          response = {
            content: [
              {
                type: "text",
                text: JSON.stringify(
                  {
                    validateStoryContext: developerLaneConfig.validateStoryContext,
                    validationLane: developerLaneConfig.validationLane,
                  },
                  null,
                  2
                ),
              },
            ],
          };
          break;
        }

        case "run_story_context_validation": {
          const params = args as { notes?: string };

          await ensureOperationAllowed("run_story_context_validation", {
            checkpoint: STORY_CONTEXT_VALIDATION_CHECKPOINT,
            lane: developerLaneConfig.validationLane,
            mode: "manual",
          });

          const result = await runStoryContextValidationHook({
            notes: params.notes,
            trigger: "manual_tool",
          });

          response = {
            content: [
              {
                type: "text",
                text: JSON.stringify(
                  {
                    checkpoint: result.checkpoint,
                    status: result.status,
                    issues: result.issues,
                    record: result.record,
                  },
                  null,
                  2
                ),
              },
            ],
          };
          break;
        }

        case "generate_deliverable": {
          const params = args as { type: string; context: any };
          await ensureOperationAllowed("generate_deliverable", {
            type: params.type,
          });

          let result: any;
          switch (params.type) {
            case "brief":
              result = await deliverableGen.generateBrief(params.context);
              break;
            case "prd":
              result = await deliverableGen.generatePRD(params.context);
              break;
            case "architecture":
              result = await deliverableGen.generateArchitecture(params.context);
              break;
            case "epic":
              result = await deliverableGen.generateEpic(params.context);
              break;
            case "story":
              result = await deliverableGen.generateStory(params.context);
              break;
            case "qa_assessment":
              result = await deliverableGen.generateQAAssessment(params.context);
              break;
            default:
              throw new Error(`Unknown deliverable type: ${params.type}`);
          }

          const metadata: Record<string, unknown> = {};

          if (result?.path) {
            metadata.path = result.path;
          }

          if (params.type === "story") {
            if (result?.storyId) {
              metadata.storyId = result.storyId;
            }

            if (result?.epicNumber != null) {
              metadata.epicNumber = result.epicNumber;
            }

            if (result?.storyNumber != null) {
              metadata.storyNumber = result.storyNumber;
            }

            if (result?.structured) {
              metadata.structuredStory = result.structured;

              const structuredStory = result.structured as Record<string, any>;

              if (structuredStory?.title) {
                metadata.title = structuredStory.title;
              }

              if (structuredStory?.persona) {
                metadata.persona = structuredStory.persona;
              }

              if (structuredStory?.acceptanceCriteria) {
                metadata.acceptanceCriteria = structuredStory.acceptanceCriteria;
              }

              if (structuredStory?.definitionOfDone) {
                metadata.definitionOfDone = structuredStory.definitionOfDone;
              }

              if (structuredStory?.testingStrategy) {
                metadata.testingStrategy = structuredStory.testingStrategy;
              }

              if (structuredStory?.technicalDetails) {
                metadata.technicalDetails = structuredStory.technicalDetails;
              }
            }
          }

          await projectState.storeDeliverable(params.type, result.content, metadata);

          response = {
            content: [
              {
                type: "text",
                text: `Deliverable generated: ${result.path}\n\nPreview:\n${result.content.substring(
                  0,
                  500
                )}...`,
              },
            ],
          };
          break;
        }

        case "record_decision": {
          const params = args as { key: string; value: string; rationale?: string };
          await projectState.recordDecision(
            params.key,
            params.value,
            params.rationale || ""
          );

          response = {
            content: [
              {
                type: "text",
                text: `Decision recorded: ${params.key} = ${params.value}`,
              },
            ],
          };
          break;
        }

        case "add_conversation_message": {
          const params = args as { role: string; content: string };
          await projectState.addMessage(params.role, params.content);

          response = {
            content: [
              {
                type: "text",
                text: "Message added to conversation history",
              },
            ],
          };
          break;
        }

        case "get_project_summary": {
          const summary = projectState.getSummary();

          response = {
            content: [
              {
                type: "text",
                text: JSON.stringify(summary, null, 2),
              },
            ],
          };
          break;
        }

        case "list_bmad_agents": {
          const agents = await bmadBridge.listAgents();

          response = {
            content: [
              {
                type: "text",
                text: `Available BMAD Agents:\n${agents
                  .map((a: string) => `- ${a}`)
                  .join("\n")}`,
              },
            ],
          };
          break;
        }

        case "execute_bmad_workflow": {
          const params = args as { phase: string; context?: any };
          const result = await bmadBridge.executePhaseWorkflow(
            params.phase,
            params.context || {}
          );

          response = {
            content: [
              {
                type: "text",
                text: JSON.stringify(result, null, 2),
              },
            ],
          };
          break;
        }

        case "run_review_checkpoint": {
          const params = args as { checkpoint: string; notes?: string };
          const config = REVIEW_CHECKPOINTS[params.checkpoint];

          if (!config) {
            throw new Error(`Unknown review checkpoint: ${params.checkpoint}`);
          }

          await ensureOperationAllowed("run_review_checkpoint", {
            checkpoint: params.checkpoint,
            phase: config.sourcePhase,
          });

          const lane = config.lane ?? "review";
          logger.info("review_checkpoint_started", {
            operation: "run_review_checkpoint",
            checkpoint: params.checkpoint,
            reviewer: config.agent,
            lane,
          });

          const reviewLLM = await createLLMClient(lane);
          const reviewBridge = new BMADBridge({ llmClient: reviewLLM });
          await reviewBridge.initialize();

          const projectSnapshot = projectState.exportForLLM();
          const phaseDeliverables = projectState.getPhaseDeliverables(config.sourcePhase);

          const deliverables =
            config.deliverableKeys && config.deliverableKeys.length > 0
              ? Object.fromEntries(
                  config.deliverableKeys
                    .map((key) => [key, phaseDeliverables?.[key]])
                    .filter(([, value]) => value != null)
                )
              : phaseDeliverables;

          const reviewContext = {
            task: config.instructions,
            checkpoint: params.checkpoint,
            reviewerTitle: config.title,
            project: projectSnapshot,
            phaseDeliverables: deliverables,
            additionalNotes: params.notes ?? "",
          };

          const reviewResult = await reviewBridge.runAgent(config.agent, reviewContext);
          let parsedOutcome: any = reviewResult?.response;

          if (typeof parsedOutcome === "string") {
            try {
              parsedOutcome = JSON.parse(parsedOutcome);
            } catch (error) {
              parsedOutcome = {
                status: "revise",
                summary: "Reviewer response was not valid JSON.",
                raw: reviewResult?.response,
              };
            }
          }

          if (parsedOutcome == null || typeof parsedOutcome !== "object") {
            parsedOutcome = {
              status: "revise",
              summary: "Reviewer response unavailable.",
              raw: reviewResult?.response,
            };
          }

          if (!parsedOutcome.status) {
            parsedOutcome.status = "revise";
          }

          const record = await projectState.recordReviewOutcome(params.checkpoint, {
            phase: config.sourcePhase,
            reviewer: config.agent,
            lane,
            status: parsedOutcome.status,
            summary: parsedOutcome.summary ?? parsedOutcome.notes ?? "",
            risks: parsedOutcome.risks ?? [],
            followUp: parsedOutcome.follow_up ?? parsedOutcome.actions ?? [],
            additionalNotes: params.notes ?? undefined,
            outcome: parsedOutcome,
          });

          response = {
            content: [
              {
                type: "text",
                text: JSON.stringify(
                  {
                    checkpoint: params.checkpoint,
                    record,
                  },
                  null,
                  2
                ),
              },
            ],
          };
          break;
        }

        case "scan_codebase": {
          const codebase = await brownfieldAnalyzer.scanCodebase();

          response = {
            content: [
              {
                type: "text",
                text: JSON.stringify(codebase, null, 2),
              },
            ],
          };
          break;
        }

        case "detect_existing_docs": {
          const docs = await brownfieldAnalyzer.detectExistingDocs();

          response = {
            content: [
              {
                type: "text",
                text: JSON.stringify(docs, null, 2),
              },
            ],
          };
          break;
        }

        case "load_previous_state": {
          const previousState = await brownfieldAnalyzer.detectPreviousState();

          if (previousState.exists && previousState.state) {
            await projectState.updateState(previousState.state);

            response = {
              content: [
                {
                  type: "text",
                  text: `Previous session loaded successfully!\n\nLast Phase: ${
                    previousState.lastPhase
                  }\nLast Updated: ${previousState.lastUpdated}\n\n${JSON.stringify(
                    previousState.state,
                    null,
                    2
                  )}`,
                },
              ],
            };
            break;
          }

          response = {
            content: [
              {
                type: "text",
                text: "No previous BMAD session found. Starting fresh.",
              },
            ],
          };
          break;
        }

        case "get_codebase_summary": {
          const summary = await brownfieldAnalyzer.generateCodebaseSummary();

          response = {
            content: [
              {
                type: "text",
                text: summary.summary,
              },
            ],
          };
          break;
        }

        case "select_development_lane": {
          const params = args as { userMessage: string; context?: any };
          const context = {
            ...params.context,
            previousPhase: projectState.state.currentPhase,
            hasExistingPRD: Object.keys(projectState.deliverables).length > 0,
          };

          const selectionTimer = logger.startTimer();
          const decision = await LaneSelector.selectLaneWithLog(
            params.userMessage,
            context,
            projectState.projectPath
          );

          const selectionDurationMs = selectionTimer();
          logger.info("lane_selection_completed", {
            operation: "select_development_lane",
            lane: decision.lane,
            confidence: decision.confidence,
            durationMs: selectionDurationMs,
          });
          logger.recordTiming("mcp.lane.selection.duration_ms", selectionDurationMs, {
            operation: "select_development_lane",
            lane: decision.lane,
          });

          await projectState.recordLaneDecision(
            decision.lane,
            decision.rationale,
            decision.confidence,
            params.userMessage
          );

          laneDecisions.push({
            lane: decision.lane,
            rationale: decision.rationale,
            confidence: decision.confidence,
            trigger: params.userMessage,
          });

          outcomeFields.lane = decision.lane;
          outcomeFields.confidence = decision.confidence;
          outcomeFields.trigger = params.userMessage;

          response = {
            content: [
              {
                type: "text",
                text: JSON.stringify(decision, null, 2),
              },
            ],
          };
          break;
        }

        case "execute_workflow": {
          const params = args as { userRequest: string; context?: any };
          const context = {
            ...params.context,
            previousPhase: projectState.state.currentPhase,
            hasExistingPRD: Object.keys(projectState.deliverables).length > 0,
          };

          const selectionTimer = logger.startTimer();
          const decision = await LaneSelector.selectLaneWithLog(
            params.userRequest,
            context,
            projectState.projectPath
          );

          const selectionDurationMs = selectionTimer();
          logger.info("lane_selection_completed", {
            operation: "execute_workflow",
            lane: decision.lane,
            confidence: decision.confidence,
            durationMs: selectionDurationMs,
          });
          logger.recordTiming("mcp.lane.selection.duration_ms", selectionDurationMs, {
            operation: "execute_workflow",
            lane: decision.lane,
          });

          await projectState.recordLaneDecision(
            decision.lane,
            decision.rationale,
            decision.confidence,
            params.userRequest
          );

          laneDecisions.push({
            lane: decision.lane,
            rationale: decision.rationale,
            confidence: decision.confidence,
            trigger: params.userRequest,
          });

          let result: any;

          outcomeFields.lane = decision.lane;
          outcomeFields.confidence = decision.confidence;
          outcomeFields.request = params.userRequest;

          if (decision.lane === "quick") {
            await ensureOperationAllowed("execute_quick_lane", {
              decision,
              request: params.userRequest,
            });
            logger.info("lane_workflow_started", {
              operation: "execute_workflow",
              lane: "quick",
              request: params.userRequest,
            });
            const laneTimer = logger.startTimer();
            result = await quickLane.execute(params.userRequest, context);
            const laneDurationMs = laneTimer();
            logger.info("lane_workflow_completed", {
              operation: "execute_workflow",
              lane: "quick",
              confidence: decision.confidence,
              durationMs: laneDurationMs,
            });
            logger.recordTiming("mcp.lane.workflow.duration_ms", laneDurationMs, {
              operation: "execute_workflow",
              lane: "quick",
            });
            outcomeFields.workflowDurationMs = laneDurationMs;
            result.lane = "quick";
            result.decision = decision;
          } else {
            await ensureOperationAllowed("execute_complex_lane", {
              decision,
              request: params.userRequest,
            });
            logger.info("lane_workflow_started", {
              operation: "execute_workflow",
              lane: "complex",
              request: params.userRequest,
            });
            const laneTimer = logger.startTimer();
            await bmadBridge.executePhaseWorkflow("analyst", {
              userMessage: params.userRequest,
              ...context,
            });
            await bmadBridge.executePhaseWorkflow("pm", context);
            await bmadBridge.executePhaseWorkflow("architect", context);
            await bmadBridge.executePhaseWorkflow("sm", context);

            result = {
              lane: "complex",
              decision,
              files: ["docs/prd.md", "docs/architecture.md", "docs/stories/*.md"],
              message: "Complex workflow executed through BMAD agents",
            };
            const laneDurationMs = laneTimer();
            logger.info("lane_workflow_completed", {
              operation: "execute_workflow",
              lane: "complex",
              confidence: decision.confidence,
              durationMs: laneDurationMs,
            });
            logger.recordTiming("mcp.lane.workflow.duration_ms", laneDurationMs, {
              operation: "execute_workflow",
              lane: "complex",
            });
            outcomeFields.workflowDurationMs = laneDurationMs;
          }

          response = {
            content: [
              {
                type: "text",
                text: JSON.stringify(result, null, 2),
              },
            ],
          };
          break;
        }

        default:
          throw new Error(`Unknown tool: ${name}`);
      }

      const durationMs = stopToolTimer();
      toolLogger.info("tool_completed", { ...outcomeFields, durationMs });
      logger.recordTiming(`mcp.tool.${name}.duration_ms`, durationMs, {
        tool: name,
        operation: name,
        status: "ok",
      });

      return response;
    } catch (error: unknown) {
      const durationMs = stopToolTimer();
      toolLogger.error("tool_failed", {
        ...outcomeFields,
        durationMs,
        error: error instanceof Error ? error.message : String(error),
      });
      logger.recordTiming(`mcp.tool.${name}.duration_ms`, durationMs, {
        tool: name,
        operation: name,
        status: "error",
      });

      return {
        content: [
          {
            type: "text",
            text: `Error: ${error instanceof Error ? error.message : String(error)}`,
          },
        ],
        isError: true,
      };
    }
  });

  await loadDependencies();
  const transport = options.transport ?? new StdioServerTransport();
  await server.connect(transport);

  logger.info("server_started", {
    operation: "startup",
    server: serverName,
    version: serverVersion,
    transport: "stdio",
    lanesTracked: laneDecisions.length,
  });

  if (options.onServerReady) {
    await options.onServerReady(server);
  }
}<|MERGE_RESOLUTION|>--- conflicted
+++ resolved
@@ -5,15 +5,12 @@
   ListToolsRequestSchema,
 } from "@modelcontextprotocol/sdk/types.js";
 import { performance } from "node:perf_hooks";
-<<<<<<< HEAD
 const repositoryRoot = path.resolve(__dirname, "../../../..");
 const libDirectory = path.join(repositoryRoot, "lib");
 const hooksDirectory = path.join(repositoryRoot, "hooks");
 const { executeAutoCommand } = require(
   path.join(libDirectory, "auto-commands.js")
 ) as typeof import("../../lib/auto-commands.js");
-=======
->>>>>>> 790ef085
 import { createStructuredLogger, StructuredLogger } from "./observability.js";
 import {
   importFromPackageRoot,
@@ -422,7 +419,6 @@
 
   async function loadDependencies() {
     if (!ProjectState) {
-<<<<<<< HEAD
       ({ ProjectState } = await import(path.join(libDirectory, "project-state.js")));
     }
     if (!BMADBridge) {
@@ -448,36 +444,6 @@
     }
     if (!storyContextValidator) {
       const module = await import(path.join(libDirectory, "story-context-validator.js"));
-=======
-      ({ ProjectState } = await importLibModule("project-state.js"));
-    }
-    if (!BMADBridge) {
-      ({ BMADBridge } = await importLibModule("bmad-bridge.js"));
-    }
-    if (!DeliverableGenerator) {
-      ({ DeliverableGenerator } = await importLibModule("deliverable-generator.js"));
-    }
-    if (!BrownfieldAnalyzer) {
-      ({ BrownfieldAnalyzer } = await importLibModule("brownfield-analyzer.js"));
-    }
-    if (!QuickLane) {
-      ({ QuickLane } = await importLibModule("quick-lane.js"));
-    }
-    if (!LaneSelector) {
-      LaneSelector = await importLibModule("lane-selector.js");
-    }
-    if (!phaseTransitionHooks) {
-      phaseTransitionHooks = await importFromPackageRoot("hooks", "phase-transition.js");
-    }
-    if (!contextPreservation) {
-      contextPreservation = await importFromPackageRoot(
-        "hooks",
-        "context-preservation.js"
-      );
-    }
-    if (!storyContextValidator) {
-      const module: any = await importLibModule("story-context-validator.js");
->>>>>>> 790ef085
       storyContextValidator = module?.default ?? module;
     }
   }
