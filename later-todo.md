--- conflicted
+++ resolved
@@ -162,13 +162,9 @@
 
 - [ ] JIT context injection concept (adapt to invisible orchestrator)
 - [ ] Fresh context validation pattern (different models for dev/review)
-<<<<<<< HEAD
-- [ ] Hash file checking (prevent customization overwrites)
+- [x] Hash file checking (prevent customization overwrites)
 - [x] Scale-adaptive workflow logic (integrate into phase detector)
-=======
 - [x] Hash file checking (prevent customization overwrites)
-- [ ] Scale-adaptive workflow logic (integrate into phase detector)
->>>>>>> bf833c2a
 - [ ] Tech-spec per epic approach (vs all-at-once)
 
 ---
