# Later TODO - V6-Alpha Migration Considerations

## V6-Alpha Overview

V6 represents a major architectural rewrite of BMAD-METHOD currently in alpha stage. This document tracks key features and considerations for potential future migration.

**Status**: Alpha (unstable, frequent changes expected)
**Branch**: `bmad-upstream/v6-alpha` (28 commits ahead of main)
**Recommendation**: Stay on stable main until v6 reaches beta/stable

---

## Key V6 Innovations

### 1. Modular Architecture

- **BMad-CORE**: Foundation collaboration engine framework
- **Module System**:
  - BMM (BMad Method) - Core development methodology
  - BMB (BMad Builder) - Agent/workflow creation tools
  - CIS (Creative/Innovation) - Brainstorming and creative workflows
- **Sub-agents**: Specialized agents organized in subfolders for better structure
- **Shared Dependencies**: Efficient cross-module resource sharing
- **Single Installation**: Everything goes to `bmad/` folder (vs multiple folders in v4/v5)

### 2. Improved Development Flow

#### Scale-Adaptive Workflows (Level 0-4)

- **Level 0**: Simple minor tasks
- **Level 4**: Massive enterprise-scale efforts
- Automatically adjusts complexity based on project scope
- Tracks project type, level, phases, and agents used

#### Tech-Spec Per Epic (vs All At Once)

- Architect generates focused specification for **one epic at a time**
- Only creates tech spec for first/next incomplete epic
- Consolidates all artifact info into concise format
- Better context management for development

#### JIT Dev Context Injection

- SM creates just-in-time developer context per story
- Auto-injects specialized expertise (e.g., "master front end developer" for UI-heavy stories)
- Replaces v4's `devAlwaysLoad` files with more powerful system
- Fresh context validation prevents context bias

#### Fresh Context Validation

- Separate validation tasks run in clean context windows
- Prevents context bias and drift
- Recommended: Use different models for dev vs review
  - Example: Non-thinking model for development (cleaner code)
  - Thinking model for senior review (better analysis)
- All validations are optional (use judgment based on criticality)

### 3. Enhanced Features

#### New Integrations

- **Qwen AI Support**: Integration with Qwen language models
- **Web Bundles for Teams**: Improved packaging for web UI deployment
- **TEA Agent**: Test/Quality workflows ported from commands to full agent

#### Developer Experience

- **Hash File Checking**: Detects file changes to prevent overwriting customizations
- **Epic Breakout for GDD**: Detailed game design document epic generation
- **Workflow Tracking Artifact**: Tracks project state, phases, agents, progress
- **Improved v4→v6 Upgrade**: Better migration path with auto-backup

### 4. V6 Workflow Phases

#### Phase 1: Analysis (Optional)

- Brainstorming → Brainstorming Analysis document
- Research → Multiple research artifact types
- Product Brief creation

#### Phase 2: Planning

- PM: `cmd plan-project` → Creates PRD.md + Epics.md
- Architect: `cmd solution-architecture` → Creates Architecture.md
- Architect: `cmd tech-spec` → Generates spec for **next epic only**
- Validation checklists at each step (optional)

#### Phase 3: Development Cycle (per Epic)

1. SM: `cmd create-story` → Draft next story
2. SM: `cmd story-context` → Generate JIT dev context
3. SM: `cmd validate-story-context` (optional)
4. DEV: `cmd develop-story` → Implement with injected context
5. DEV: `cmd review-story` → Quality review (use different model)
6. Repeat for next story
7. SM: Epic retrospective when complete (optional)

#### Phase 4: (Coming Soon)

- Enterprise deployment workflows
- Security/DevOps architecture docs

---

## Migration Challenges for BMAD-Invisible

### Breaking Changes

1. **Complete Architecture Rewrite**:
   - `bmad-core/` → `src/core/`, `src/modules/`
   - Removes old agents/workflows/templates structure
   - Changes installer architecture completely

2. **Custom Features at Risk**:
   - Invisible orchestration layer
   - Codex CLI integration
   - MCP server implementation
   - Dual-lane workflow system
   - Phase detector logic

3. **Philosophy Mismatch**:
   - V6 focuses on **explicit workflow phases** and commands
   - BMAD-Invisible aims for **zero-knowledge natural conversation**
   - V6's scale-adaptive approach vs our invisible orchestration

### Alpha Stability Concerns

- ⚠️ "Potentially unstable release that could drastically change"
- ⚠️ "Not complete - many features, polish, docs coming"
- ⚠️ "Web bundles not fully working yet - IDE required"
- ⚠️ Frequent updates require `node_modules` deletion
- ⚠️ Work in progress, roadmap still evolving

---

## When to Consider V6 Migration

### Good Reasons to Migrate

- [ ] V6 reaches beta or stable release
<<<<<<< HEAD
- [ ] Scale-adaptive workflows (0-4) align with invisible orchestration
- [x] Modular plugin system benefits our expansion strategy
- [ ] JIT context injection improves invisible agent performance
=======
- [x] Scale-adaptive workflows (0-4) align with invisible orchestration (see `docs/v6-level-alignment-note.md`)
- [ ] Modular plugin system benefits our expansion strategy
- [x] JIT context injection improves invisible agent performance — integration plan recorded in `docs/jit-context-integration-plan.md` and context injector scaffolding implemented
>>>>>>> 1c3e875a
- [ ] Web bundles become production-ready
- [ ] Community adoption makes it the standard

### Prerequisites Before Migration

- [ ] V6 stability confirmed (beta/stable release)
- [ ] Migration path tested for custom features _(POC blockers logged; see `docs/v6-migration/poc-report.md`)_
- [ ] Invisible orchestrator compatible with v6 module system
- [ ] MCP server integration maintained
- [ ] Codex CLI compatibility verified
- [ ] Dual-lane orchestration adaptable to v6 workflows _(lane selector prototype maps quick vs complex phase plans; validate against real V6 runtime when available)_

### Features Worth Cherry-Picking (Without Full Migration)

- [ ] JIT context injection concept (adapt to invisible orchestrator)
- [ ] Fresh context validation pattern (different models for dev/review)
- [ ] Hash file checking (prevent customization overwrites)
- [ ] Scale-adaptive workflow logic (integrate into phase detector)
- [ ] Tech-spec per epic approach (vs all-at-once)

---

## Current Decision: Stay on Main

**Rationale**:

1. ✅ BMAD-Invisible v1.3.0 is production-ready
2. ✅ Stable dual-lane orchestration working well
3. ✅ Invisible approach proven with codex/MCP integration
4. ❌ V6 alpha too unstable for production fork
5. ❌ Explicit workflow phases contradict zero-knowledge vision
6. ❌ Migration effort high with uncertain benefits

**Next Steps**:

- Monitor v6-alpha progress toward beta
- Track community feedback and adoption
- Evaluate specific features for selective integration
- Revisit migration decision when v6 reaches stable release

---

## Resources

- **V6 Branch**: `bmad-upstream/v6-alpha`
- **V6 Flow Doc**: `v6-IMPORTANT-BMM-FLOW.md`
- **Open Items**: `v6-open-items.md` (in v6 branch)
- **Discord**: https://discord.gg/gk8jAdXWmj
- **YouTube**: https://www.youtube.com/@BMadCode

---

**Last Updated**: 2025-10-02
**Decision**: Keep BMAD-Invisible on stable main, monitor v6 for future opportunities<|MERGE_RESOLUTION|>--- conflicted
+++ resolved
@@ -138,15 +138,11 @@
 ### Good Reasons to Migrate
 
 - [ ] V6 reaches beta or stable release
-<<<<<<< HEAD
+
 - [ ] Scale-adaptive workflows (0-4) align with invisible orchestration
 - [x] Modular plugin system benefits our expansion strategy
 - [ ] JIT context injection improves invisible agent performance
-=======
-- [x] Scale-adaptive workflows (0-4) align with invisible orchestration (see `docs/v6-level-alignment-note.md`)
-- [ ] Modular plugin system benefits our expansion strategy
-- [x] JIT context injection improves invisible agent performance — integration plan recorded in `docs/jit-context-integration-plan.md` and context injector scaffolding implemented
->>>>>>> 1c3e875a
+
 - [ ] Web bundles become production-ready
 - [ ] Community adoption makes it the standard
 
