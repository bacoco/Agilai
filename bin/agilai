--- conflicted
+++ resolved
@@ -1007,14 +1007,10 @@
         resolvedProvider = 'glm';
       }
 
-<<<<<<< HEAD
     process.env.AGILAI_ASSISTANT_PROVIDER = resolvedProvider;
     if (process.env.BMAD_ASSISTANT_PROVIDER) {
       process.env.BMAD_ASSISTANT_PROVIDER = resolvedProvider;
     }
-=======
-      process.env.BMAD_ASSISTANT_PROVIDER = resolvedProvider;
->>>>>>> 4511a180
 
     if (process.stdout.isTTY) {
       console.log(
