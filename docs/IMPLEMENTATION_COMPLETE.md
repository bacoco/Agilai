--- conflicted
+++ resolved
@@ -218,11 +218,7 @@
 ## Success Criteria
 
 ✅ **Works without API keys** - Uses Claude Pro subscription
-<<<<<<< HEAD
 ✅ **Integrates with Agilai CLI** - `npx agilai start` (with `--assistant=claude` / `--assistant=codex` for specific front-ends)
-=======
-✅ **Integrates with Agilai CLI** - `npm run agilai` (with `npm run agilai:claude` / `npm run agilai:codex` for specific front-ends)
->>>>>>> ce70beea
 ✅ **Generates real deliverables** - docs/ folder populated
 ✅ **Maintains invisible UX** - No methodology jargon
 ✅ **Persists state** - .agilai/ folder
